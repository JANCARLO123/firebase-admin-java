--- conflicted
+++ resolved
@@ -32,14 +32,7 @@
  */
 public class GaeThreadFactory implements ThreadFactory {
 
-<<<<<<< HEAD
-  private static final String TAG = "GaeThreadFactory";
-=======
   private static final Logger logger = LoggerFactory.getLogger(GaeThreadFactory.class);
-
-  public static final ScheduledExecutorService DEFAULT_EXECUTOR =
-      new GaeScheduledExecutorService("FirebaseDefault");
->>>>>>> f9b81d29
   private static final String GAE_THREAD_MANAGER_CLASS = "com.google.appengine.api.ThreadManager";
   private static final GaeThreadFactory instance = new GaeThreadFactory();
   private final AtomicReference<ThreadFactoryWrapper> threadFactory = new AtomicReference<>(null);
